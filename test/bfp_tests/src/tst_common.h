--- conflicted
+++ resolved
@@ -1,15 +1,7 @@
-<<<<<<< HEAD
-// Copyright 2020 XMOS LIMITED. This Software is subject to the terms of the 
-// XMOS Public License: Version 1
-#pragma once
-=======
 // Copyright 2020-2021 XMOS LIMITED.
 // This Software is subject to the terms of the XMOS Public Licence: Version 1.
 
-
-#ifndef TST_COMMON_H_
-#define TST_COMMON_H_
->>>>>>> bad48d4c
+#pragma once
 
 #include <stdint.h>
 
