--- conflicted
+++ resolved
@@ -1,18 +1,15 @@
-<<<<<<< HEAD
-// Copyright 2020 XMOS LIMITED. This Software is subject to the terms of the 
-// XMOS Public License: Version 1
-
-#pragma once
-=======
 // Copyright 2020-2021 XMOS LIMITED.
 // This Software is subject to the terms of the XMOS Public Licence: Version 1.
-#ifndef XS3_VECT_S16_H_
-#define XS3_VECT_S16_H_
->>>>>>> bad48d4c
+
+#pragma once
 
 #include "xs3_math_conf.h"
 #include "xs3_math_types.h"
 #include "xs3_util.h"
+
+#ifdef __XC__
+extern "C" {
+#endif
 
 
 /**
@@ -2225,4 +2222,10 @@
 void xs3_vect_s16_to_s32(
     int32_t a[],
     const int16_t b[],
-    const unsigned length);+    const unsigned length);
+
+
+
+#ifdef __XC__
+}   //extern "C"
+#endif
